name: CI

on:
  push:
    branches: [ master ]
  pull_request:
    branches: [ master ]

jobs:
  # ubuntu-18.04 is used as it is the latest fully supported base OS
  # right now.
  # See https://github.com/actions/virtual-environments#available-environments
  pr_presubmit:
    runs-on: ubuntu-18.04
    container:
      image: "python:3.5-buster"

    steps:
    - uses: actions/checkout@v2
    - name: install dependencies
      run: ./kokoro/rodete/fetch_dependencies.sh
    - name: setup build directory
      run: meson build
    - name: build
      run: ninja -C build
    - name: test
      run: meson test -C build
    - name: install
      run: |
        DESTDIR=out meson install -C build
        find build/out/
        test -x build/out/usr/local/bin/glome
        test -x build/out/usr/local/sbin/glome-login
        test -f build/out/usr/local/etc/glome/config
        test -f build/out/usr/local/include/glome.h
        # Dereference the library and check that it points to a valid file.
        test -f build/out/usr/local/lib/x86_64-linux-gnu/libglome.so

  pr_code_format:
    runs-on: ubuntu-18.04
    container:
      # Use Ubuntu 20.04 for a newer clang-format
      image: "ubuntu:20.04"
    steps:
    - uses: actions/checkout@v2
    - name: install dependencies
      run: |
        export DEBIAN_FRONTEND=noninteractive
        apt-get update
        apt-get install -y clang-format
    - name: check libglome format
      run: |
        clang-format --Werror --dry-run --style=google \
          glome.c glome.h glome_test.c
    - name: check glome-cli format
      run: |
        clang-format --Werror --dry-run --style=google cli/main.c
<<<<<<< HEAD

  pr_java_test:
    runs-on: ubuntu-18.04
    container:
      image: "maven:3.6.3-jdk-8"
    steps: 
    - uses: actions/checkout@v2
    - name: test java
      run: |
        mvn compile
        mvn test
=======
    - name: check glome-login format
      run: |
        clang-format --Werror --dry-run --style=google \
          login/config.c login/crypto.c login/crypto_test.c login/lockdown.c \
          login/login.c login/login_test.c login/main.c login/ui.c \
          login/base64.h login/config.h login/crypto.h login/lockdown.h \
          login/login.h login/ui.h

  python_presubmit:
    runs-on: ubuntu-18.04
    container:
      image: "python:3.6-buster"

    steps:
    - uses: actions/checkout@v2
    - name: install dependencies from PyPI
      run: python -m pip install cryptography yapf pylint
    - name: run yapf test
      run: yapf -d --style google python/pyglome/*.py python/test/*.py
    - name: run pylint test
      run: pylint python/pyglome/*.py
    - name: run unit tests
      run: |
        cd python
        python -m test
>>>>>>> 2e5f6318
<|MERGE_RESOLUTION|>--- conflicted
+++ resolved
@@ -55,19 +55,7 @@
     - name: check glome-cli format
       run: |
         clang-format --Werror --dry-run --style=google cli/main.c
-<<<<<<< HEAD
 
-  pr_java_test:
-    runs-on: ubuntu-18.04
-    container:
-      image: "maven:3.6.3-jdk-8"
-    steps: 
-    - uses: actions/checkout@v2
-    - name: test java
-      run: |
-        mvn compile
-        mvn test
-=======
     - name: check glome-login format
       run: |
         clang-format --Werror --dry-run --style=google \
@@ -93,4 +81,14 @@
       run: |
         cd python
         python -m test
->>>>>>> 2e5f6318
+
+  pr_java_test:
+    runs-on: ubuntu-18.04
+    container:
+      image: "maven:3.6.3-jdk-8"
+    steps: 
+    - uses: actions/checkout@v2
+    - name: test java
+      run: |
+        mvn compile
+        mvn test